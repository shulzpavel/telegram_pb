--- conflicted
+++ resolved
@@ -1,208 +1,5 @@
 # 🎯 Planning Poker Bot
 
-<<<<<<< HEAD
-Профессиональный Telegram бот для проведения Planning Poker сессий с поддержкой множественных групп и топиков.
-
-## ✨ Особенности
-
-- 🎲 **Planning Poker** - классическая методика оценки задач
-- 👥 **Множественные группы** - поддержка нескольких чатов одновременно
-- 🧵 **Топики** - изолированные сессии в рамках одной группы
-- 🔗 **Jira интеграция** - автоматические ссылки на задачи
-- 📊 **Статистика** - детальные отчеты по голосованиям
-- ⏱️ **Таймеры** - автоматическое завершение голосований
-- 🎯 **JQL запросы** - импорт задач из Jira
-
-## 🚀 Быстрый старт
-
-### Установка
-
-```bash
-# Клонируем репозиторий
-git clone <repository-url>
-cd telegram_pb
-
-# Устанавливаем зависимости
-pip install -r requirements.txt
-
-# Настраиваем переменные окружения
-cp env.example .env
-# Отредактируйте .env файл с вашими настройками
-```
-
-### Настройка
-
-Создайте файл `.env` на основе `env.example`:
-
-```env
-# Telegram Bot
-BOT_TOKEN=your_bot_token_here
-
-# Jira Integration
-JIRA_BASE_URL=https://your-domain.atlassian.net
-JIRA_EMAIL=your-email@domain.com
-JIRA_TOKEN=your_jira_api_token
-
-# Admin Configuration
-HARD_ADMIN=@your_username
-```
-
-### Запуск
-
-```bash
-python bot.py
-```
-
-## 🏗️ Архитектура
-
-Проект построен на принципах **Clean Architecture** с четким разделением слоев:
-
-```
-├── core/           # Ядро приложения (DI, интерфейсы)
-├── domain/         # Доменная логика (сущности, value objects)
-├── services/       # Бизнес-логика (сервисы)
-├── repositories/   # Слой данных (репозитории)
-├── handlers/       # Обработчики Telegram событий
-└── models.py       # Модели данных
-```
-
-### Основные компоненты
-
-- **SessionService** - управление сессиями голосования
-- **TimerService** - управление таймерами и уведомлениями
-- **GroupConfigService** - конфигурация групп
-- **MessageService** - отправка сообщений
-- **FileParserService** - парсинг задач
-
-## 🎮 Использование
-
-### Команды бота
-
-- `/start` - запуск бота
-- `/menu` - главное меню
-- `/help` - справка
-
-### Основной workflow
-
-1. **Создание сессии**: Админ создает новую сессию голосования
-2. **Добавление участников**: Участники присоединяются к сессии
-3. **Импорт задач**: Загрузка задач через JQL или текстом
-4. **Голосование**: Участники оценивают задачи по шкале Фибоначчи
-5. **Результаты**: Автоматическая генерация отчетов
-
-### Поддерживаемые форматы задач
-
-- **JQL запросы**: `project = FLEX AND status = 'To Do'`
-- **Текстовый формат**: `FLEX-123 - Описание задачи`
-
-## 🔧 Разработка
-
-### Структура проекта
-
-```
-telegram_pb/
-├── bot.py                 # Точка входа
-├── config.py             # Конфигурация
-├── handlers.py           # Обработчики команд
-├── utils.py              # Утилиты
-├── models.py             # Модели данных
-├── requirements.txt      # Зависимости
-├── docker-compose.yml    # Docker конфигурация
-├── Dockerfile           # Docker образ
-├── core/                # Ядро приложения
-│   ├── bootstrap.py     # DI контейнер
-│   ├── container.py     # Контейнер зависимостей
-│   ├── interfaces.py    # Интерфейсы
-│   └── exceptions.py    # Исключения
-├── domain/              # Доменная логика
-│   ├── entities.py      # Сущности
-│   ├── value_objects.py # Value objects
-│   └── enums.py         # Перечисления
-├── services/            # Сервисы
-│   ├── session_service.py
-│   ├── timer_service.py
-│   ├── group_config_service.py
-│   └── message_service.py
-├── repositories/        # Репозитории
-│   ├── session_repository.py
-│   ├── group_config_repository.py
-│   └── token_repository.py
-└── tests/              # Тесты
-    ├── test_core.py
-    ├── test_domain.py
-    └── test_models.py
-```
-
-### Запуск тестов
-
-```bash
-# Все тесты
-python -m pytest tests/
-
-# Конкретный тест
-python -m pytest tests/test_core.py -v
-
-# С покрытием
-python -m pytest tests/ --cov=. --cov-report=html
-```
-
-### Docker
-
-```bash
-# Сборка образа
-docker build -t planning-poker-bot .
-
-# Запуск с docker-compose
-docker-compose up -d
-
-# Просмотр логов
-docker-compose logs -f
-```
-
-## 📊 Мониторинг
-
-Бот ведет подробные логи в файле `data/bot.log`:
-
-- Старт/остановка бота
-- Создание сессий
-- Голосования участников
-- Ошибки и исключения
-
-## 🤝 Вклад в проект
-
-1. Fork репозитория
-2. Создайте feature branch (`git checkout -b feature/amazing-feature`)
-3. Commit изменения (`git commit -m 'Add amazing feature'`)
-4. Push в branch (`git push origin feature/amazing-feature`)
-5. Откройте Pull Request
-
-### Стандарты кода
-
-- **PEP 8** - стиль кода Python
-- **Type hints** - аннотации типов
-- **Docstrings** - документация функций
-- **Clean Architecture** - архитектурные принципы
-
-## 📝 Лицензия
-
-Этот проект лицензирован под MIT License - см. файл [LICENSE](LICENSE) для деталей.
-
-## 🆘 Поддержка
-
-Если у вас есть вопросы или проблемы:
-
-1. Проверьте [Issues](https://github.com/your-repo/issues)
-2. Создайте новый Issue с подробным описанием
-3. Приложите логи и конфигурацию (без токенов!)
-
-## 🎯 Roadmap
-
-- [ ] Web интерфейс для администрирования
-- [ ] Интеграция с другими системами (Slack, Teams)
-- [ ] Расширенная аналитика и метрики
-- [ ] Поддержка кастомных шкал оценки
-- [ ] Экспорт результатов в различные форматы
-=======
 Professional Telegram bot for conducting Planning Poker sessions with multi-group and multi-topic support.
 
 ## ✨ Features
@@ -437,16 +234,11 @@
 - **Discussions**: [GitHub Discussions](https://github.com/your-org/planning-poker-bot/discussions)
 
 ## 🙏 Acknowledgments
->>>>>>> 31dbf135
 
 - [aiogram](https://github.com/aiogram/aiogram) - Telegram Bot API framework
 - [Jira](https://www.atlassian.com/software/jira) - Issue tracking
 - [Planning Poker](https://en.wikipedia.org/wiki/Planning_poker) - Estimation technique
 
-<<<<<<< HEAD
-**Сделано с ❤️ для эффективного планирования**
-=======
 ---
 
-**Made with ❤️ for agile teams**
->>>>>>> 31dbf135
+**Made with ❤️ for agile teams**